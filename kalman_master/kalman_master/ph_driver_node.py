--- conflicted
+++ resolved
@@ -47,14 +47,6 @@
         )
 
     def cb_value_req(self, request, response):
-<<<<<<< HEAD
-        # Create the request message
-        req_msg = MasterMessage()
-        req_msg.cmd = MasterMessage.PH_REQ
-        req_msg.data = struct.pack("BB", BOARD_ID, CHANNEL_ID)
-
-=======
->>>>>>> 12f04d4f
         # Publish the request to the master
         self.requester.publish(UInt8MultiArray())
         response.success = True
@@ -68,26 +60,16 @@
         rail_msg = MasterMessage()
         rail_msg.cmd = MasterMessage.PH_RAIL
         rail_msg.data = [RAIL_BOARD_ID, RAIL_CHANNEL_ID, target_vel_int, 0 if target_vel < 0 else 1]
-<<<<<<< HEAD
-        self.master_pub.publish(rail_msg)
-
-    def cb_master_res(self, msg: MasterMessage):
-=======
         # self.master_pub.publish(rail_msg)
 
     def cb_data_response(self, msg: UInt8MultiArray):
->>>>>>> 12f04d4f
         if len(msg.data) < 4:
             self.get_logger().warn("Received invalid pH response")
             return
 
         # Unpack the response
-<<<<<<< HEAD
-        board_id, channel_id, ph_value = struct.unpack("<BBH", msg.data[:4])
-=======
         ph_value, _ = struct.unpack("<HH", msg.data)
         # self.get_logger().info(f"{v1} {ph_value}")
->>>>>>> 12f04d4f
 
         # Publish the raw value
         self.value_raw_pub.publish(Float32(data=float(ph_value)))
@@ -106,17 +88,7 @@
         else:
             self.get_logger().warn(f"Calibration file not found: {path}")
 
-<<<<<<< HEAD
-        # Publish the value if IDs match
-        if board_id == BOARD_ID and channel_id == CHANNEL_ID:
-            self.value_pub.publish(Float32(data=float(ph_value)))
-        else:
-            self.get_logger().warn(
-                f"Unknown pH sensor response: board_id={board_id}, channel_id={channel_id}"
-            )
-=======
         self.value_pub.publish(Float32(data=float(ph_value)))
->>>>>>> 12f04d4f
 
 def main():
     try:

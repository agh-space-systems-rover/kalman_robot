--- conflicted
+++ resolved
@@ -12,10 +12,6 @@
 
 RAIL_BOARD_ID = 0
 RAIL_CHANNEL_ID = 1
-RAIL_MAX_SPEED = 100
-
-RAIL_BOARD_ID = 0
-RAIL_DEVICE_ID = 1
 RAIL_MAX_SPEED = 100
 
 class PHDriver(Node):
@@ -58,16 +54,6 @@
         return response
 
     def cb_rail_control(self, msg: Float32):
-<<<<<<< HEAD
-        rail_msg = MasterMessage()
-        rail_msg.cmd = MasterMessage.PH_RAIL
-        target_vel = max(-1.0, min(1.0, msg.data))
-        target_vel_int = int(target_vel * RAIL_MAX_SPEED)
-        rail_msg.data = struct.pack("BBB", RAIL_BOARD_ID, RAIL_DEVICE_ID, target_vel_int)
-        self.master_pub.publish(rail_msg)
-
-    def cb_master_res(self, msg: MasterMessage):
-=======
         target_vel = max(-1.0, min(1.0, msg.data))
         target_vel_int = int(abs(target_vel * RAIL_MAX_SPEED))
         
@@ -77,7 +63,6 @@
         # self.master_pub.publish(rail_msg)
 
     def cb_data_response(self, msg: UInt8MultiArray):
->>>>>>> 7e45a438
         if len(msg.data) < 4:
             self.get_logger().warn("Received invalid pH response")
             return

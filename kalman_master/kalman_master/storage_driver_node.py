import struct
import rclpy
from rclpy.node import Node
from kalman_interfaces.msg import MasterMessage
from std_msgs.msg import Float32, Empty
from std_srvs.srv import Trigger

storage = {
    "sand": [{
        "board": 0,
<<<<<<< HEAD
        "device": 3,
=======
        "channel": 3,
>>>>>>> 7e45a438
        # calibration coeffs
        "scale": 23739.0 / 1310000.0,
        "bias": - 44568183.0 / 1310000.0,
        # safe angles for the servo
        "open_angle": 180,
        "close_angle": 0,
    }],
    "rock": [
        {
            "board": 0,
            "channel": 0,
            "scale": 23739.0 / 1425700.0,
            "bias": -447639993.0 / 712850.0,
            "open_angle": 180,
            "close_angle": 0,
        },
        {
            "board": 0,
            "channel": 2,
            "scale": 23739.0 / 1425700.0,
            "bias": 0.0, 
            "open_angle": 180,
            "close_angle": 0,
        },

    ]
    ,
}

class StorageDriver(Node):
    def __init__(self):
        super().__init__("storage_driver")

        # Create publishers for each storage
        self.api_pubs = {}
        for storage_name in storage.keys():
            val_topic = f"science/storage/{storage_name}/weight"
            self.api_pubs[storage_name] = self.create_publisher(Float32, val_topic, 10)

        # Create value request services for each storage
        self.value_req_srv = {}
        for storage_name in storage.keys():
            req_srv_name = f"science/storage/{storage_name}/weight/req"
            self.value_req_srv[storage_name] = self.create_service(
                Trigger, req_srv_name, lambda req, res, name=storage_name: self.handle_value_req(name, res)
            )

        # Master comms
        self.master_pub = self.create_publisher(
            MasterMessage, "master_com/ros_to_master", 10
        )
        self.master_sub = self.create_subscription(
            MasterMessage,
            f"master_com/master_to_ros/{hex(MasterMessage.SCALE_RES)[1:]}",
            self.cb_master_res,
            10,
        )

        # Create open/close services for each storage
        self.open_srv = {}
        self.close_srv = {}
        for storage_name in storage.keys():
            open_srv_name = f"science/storage/{storage_name}/open"
            close_srv_name = f"science/storage/{storage_name}/close"
            self.open_srv[storage_name] = self.create_service(
                Trigger, open_srv_name, lambda req, resp, name=storage_name: self.handle_servo(name, True, resp)
            )
            self.close_srv[storage_name] = self.create_service(
                Trigger, close_srv_name, lambda req, resp, name=storage_name: self.handle_servo(name, False, resp)
            )

        # Track last values to sum them up for multi-channel storages
        self.last_values = {name: [0.0]*len(infos) for name, infos in storage.items()}

    def handle_value_req(self, storage_name, response):
        storage_infos = storage[storage_name]
        for storage_info in storage_infos:
            board_id = storage_info["board"]
            channel_id = storage_info["channel"]

            # Create the request message
            req_msg = MasterMessage()
            req_msg.cmd = MasterMessage.SCALE_REQ
            req_msg.data = struct.pack("BB", board_id, channel_id)

            # Publish the request to the master
            self.master_pub.publish(req_msg)

        response.success = True
        response.message = f"Requested value for {storage_name}"
        return response

    def cb_master_res(self, msg: MasterMessage):
        if len(msg.data) < 6:
            self.get_logger().warn("Received invalid scale response")
            return

        padded_data = bytes(msg.data[:6])
        board_id, channel_id, value = struct.unpack("<BBi", padded_data)

        self.get_logger().info(f"{channel_id} = {value}")
        
        # Find which storage this corresponds to
        storage_name = None
        info_idx = 0
        for name, infos in storage.items():
            for idx, info in enumerate(infos):
                if info["board"] == board_id and info["channel"] == channel_id:
                    storage_name = name
                    info_idx = idx
                    break
            if storage_name:
                break

        # Publish the value
        if storage_name:
            # Apply linear mapping
            value = value * storage[storage_name][info_idx]["scale"] + storage[storage_name][info_idx]["bias"]
            self.last_values[storage_name][info_idx] = value
            total_value = sum(self.last_values[storage_name])

            self.get_logger().info(f"{self.last_values}")
            self.api_pubs[storage_name].publish(Float32(data=float(total_value)))
        else:
            self.get_logger().warn(
                f"Unknown storage response: board_id={board_id}, channel_id={channel_id}"
            )

    def handle_servo(self, storage_name, open_flag, response):
        storage_infos = storage[storage_name]
        for storage_info in storage_infos:
            board_id = storage_info["board"]
            channel_id = storage_info["channel"]
            angle = storage_info["open_angle"] if open_flag else storage_info["close_angle"]

            msg = MasterMessage()
            msg.cmd = MasterMessage.SERVO_SET
            msg.data = struct.pack("BBB", board_id, channel_id, angle)
            self.master_pub.publish(msg)

        response.success = True
        response.message = f"{'Opened' if open_flag else 'Closed'} {storage_name} (angle={angle})"
        return response


def main():
    try:
        rclpy.init()
        node = StorageDriver()
        rclpy.spin(node)
        node.destroy_node()
        rclpy.shutdown()
    except KeyboardInterrupt:
        pass<|MERGE_RESOLUTION|>--- conflicted
+++ resolved
@@ -8,11 +8,7 @@
 storage = {
     "sand": [{
         "board": 0,
-<<<<<<< HEAD
-        "device": 3,
-=======
         "channel": 3,
->>>>>>> 7e45a438
         # calibration coeffs
         "scale": 23739.0 / 1310000.0,
         "bias": - 44568183.0 / 1310000.0,

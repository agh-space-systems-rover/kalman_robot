--- conflicted
+++ resolved
@@ -151,9 +151,5 @@
           - finished
           - search_for_yolo
           - approach
-<<<<<<< HEAD
-          - mallet
-=======
           - mallet # not a state, but a possible object_class value
->>>>>>> cbb3ba8f
           - bottle
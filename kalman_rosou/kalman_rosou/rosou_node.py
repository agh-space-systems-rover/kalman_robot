from functools import partial
import importlib
from io import BytesIO
from itertools import chain
import json
import os
import time
from typing import Any, Dict, List, Tuple
import rclpy
from rclpy.node import Node
from rclpy.publisher import Publisher
from rclpy.subscription import Subscription

from ament_index_python.packages import get_package_share_directory
import rclpy.serialization

from kalman_interfaces.msg import MasterMessage

from kalman_rosou.utils import (
    FrameDirection,
    Config,
    Uint8,
    create_header,
)


class Rosou(Node):
    def __init__(self):
        super().__init__("rosou")  # type: ignore
        self.ros_to_master_pub = self.create_publisher(
<<<<<<< HEAD
            MasterMessage, "master_com/ros_to_master", 10
=======
            MasterMessage, "/master_com/ros_to_master", 10
>>>>>>> 72cbca36
        )

        self.declare_parameter("is_station", False)

        self.publishers_: Dict[int, Publisher] = {}
        self.subscribers_: Dict[int, Subscription] = {}
        self.configs: Dict[int, Config] = {}
        self.timers_: Dict[int, float] = {}

        self._load_configs()
        self._import_messages()

        config: Config
        if self.is_station():
            self.create_subscription(
<<<<<<< HEAD
                MasterMessage, "master_com/master_to_ros/x81", self.receive, 10
=======
                MasterMessage, "/master_com/master_to_ros/x81", self.receive, 10
>>>>>>> 72cbca36
            )
            max_idx: int = 0
            # setup station publishers
            for idx, config in enumerate(self.configs_rover, start=max_idx):
                self.publishers_[idx] = self.create_publisher(
                    self._get_message_type(config), config["topic"], 10
                )
                max_idx = idx
                self.configs[idx] = config

            # setup station subscribers
            for idx, config in enumerate(self.configs_station, start=max_idx + 1):
                callback = lambda msg: self.send(
                    FrameDirection.TO_UART, msg, config, idx
                )
                self.subscribers_[idx] = self.create_subscription(
                    self._get_message_type(config), config["topic"], callback, 10
                )
                self.timers_[idx] = 0.0
                self.configs[idx] = config
                max_idx = idx

        else:  # rover
            self.create_subscription(
                MasterMessage,
<<<<<<< HEAD
                "master_com/master_to_ros/x80",
=======
                "/master_com/master_to_ros/x80",
>>>>>>> 72cbca36
                lambda msg: self.receive(msg),
                10,
            )

            max_idx = 0

            # mind the order of publishers and subscribers.
            # framed IDs send form station must match frame IDs received at rover

            # setup rover subscribers
            for idx, config in enumerate(self.configs_rover, start=max_idx):
                callback = partial(
                    self.send,
                    frame_direction=FrameDirection.TO_RF,
                    config=config,
                    frame_id=idx,
                )
                self.subscribers_[idx] = self.create_subscription(
                    self._get_message_type(config), config["topic"], callback, 10
                )
                self.timers_[idx] = 0
                self.configs[idx] = config
                max_idx = idx

            # setup rover publishers
            for idx, config in enumerate(self.configs_station, start=max_idx + 1):
                self.publishers_[idx] = self.create_publisher(
                    self._get_message_type(config), config["topic"], 10
                )
                self.configs[idx] = config
                max_idx = idx

        self._log_publisher_subscriber_dicts()

    def _log_publisher_subscriber_dicts(self):
        log_path: str = os.path.join(
            get_package_share_directory("kalman_rosou"), "log/pub_sub.json"
        )

        with open(log_path, "w") as log_file:
            temp = {
                f"{idx}-publisher": publisher.topic_name
                for idx, publisher in self.publishers_.items()
            }
            temp.update(
                {
                    f"{idx}-subscriber": subscriber.topic_name
                    for idx, subscriber in self.subscribers_.items()
                }
            )
            json.dump(temp, log_file, ensure_ascii=False, indent=4)

    def _load_configs(self) -> None:
        self.configs_station: List[Config]
        self.configs_rover: List[Config] = []
        config_path = os.path.join(
            get_package_share_directory("kalman_rosou"), "config/rosou_config.json"
        )
        try:
            with open(config_path) as file:
                configs_all = json.load(file)
                self.configs_station = configs_all["station"]
                self.configs_rover = configs_all["rover"]
            self.get_logger().info("Config loaded correctly")
        except Exception as e:
            self.get_logger().error("Failed to load config error {}".format(e))
            raise e

    def _import_messages(self) -> None:
        self.message_modules = {}
        for config in chain(self.configs_rover, self.configs_station):
            module_name: str = ".".join(config["message_type"].split("/")[:-1])
            if module_name not in self.message_modules:
                self.message_modules[module_name] = [
                    importlib.import_module(module_name + ".msg")
                ]

    def _get_message_type(self, config: Config) -> Any:
        module_name: str = config["message_type"].split("/")[0]
        msg_type_name: str = config["message_type"].split("/")[1]
        for module in self.message_modules[module_name]:
            if hasattr(module, msg_type_name):
                return getattr(module, msg_type_name)
        raise RuntimeError(
            f"Message type {config['message_type']} not found in module {module_name}"
        )

    def receive(self, msg: MasterMessage) -> None:
<<<<<<< HEAD
        frame_id: int = msg.data[0]
        data: bytes = msg.data[1:]
=======
        frame_id: int = msg.data[1]
        data: bytes = bytes(msg.data[2:])
>>>>>>> 72cbca36

        # NON BAT CUSTOM FRAMES SHOULD USE ID >= 100
        if frame_id >= 100:
            return

        config = self.configs[frame_id]

        msg = self._get_message_type(config)()

        to_deserialize = eval(config["message_part_serialized"])

        deserialized_part = rclpy.serialization.deserialize_message(data, type(to_deserialize))
        exec(config["message_part_serialized"] + "= deserialized_part")

        self.publishers_[frame_id].publish(msg)

    def send(
        self,
        msg: Any,  # ros2 message
        frame_direction: FrameDirection,
        config: Config,
        frame_id: int,
    ) -> None:
        # `msg` argument in used in eval

        period: float = config["max_frequency"]
        now: float = time.time()

        if (now - self.timers_[frame_id]) < period:
            # we don't send anything after time shorter than period
            return

        self.timers_[frame_id] = now

        to_serialize = eval(config["message_part_serialized"])

        data = BytesIO(rclpy.serialization.serialize_message(to_serialize))

        ## Leaving this for debugging purposes
        # back = rclpy.serialization.deserialize_message(data.read1(-1), type(to_serialize))

        frame_header: Tuple[Uint8, Uint8, Uint8] = create_header(
            frame_direction, frame_id, data.getvalue()
        )

        frame = MasterMessage()
<<<<<<< HEAD
        # TODO frame.cmd = ???
        frame.data = frame_header + tuple(bytearray(data.getvalue()))
=======
        frame.cmd = frame_header[0] # Frame direction
        frame.data = frame_header[1:] + tuple(bytearray(data.getvalue()))
>>>>>>> 72cbca36

        self.ros_to_master_pub.publish(frame)

    def is_station(self) -> bool:
        return self.get_parameter("is_station").get_parameter_value().bool_value


def main(args=None):
    rclpy.init(args=args)

    rosou = Rosou()

    rclpy.spin(rosou)
    rosou.destroy_node()
    rclpy.shutdown()


if __name__ == "__main__":
    main()<|MERGE_RESOLUTION|>--- conflicted
+++ resolved
@@ -28,11 +28,7 @@
     def __init__(self):
         super().__init__("rosou")  # type: ignore
         self.ros_to_master_pub = self.create_publisher(
-<<<<<<< HEAD
-            MasterMessage, "master_com/ros_to_master", 10
-=======
             MasterMessage, "/master_com/ros_to_master", 10
->>>>>>> 72cbca36
         )
 
         self.declare_parameter("is_station", False)
@@ -48,11 +44,7 @@
         config: Config
         if self.is_station():
             self.create_subscription(
-<<<<<<< HEAD
-                MasterMessage, "master_com/master_to_ros/x81", self.receive, 10
-=======
                 MasterMessage, "/master_com/master_to_ros/x81", self.receive, 10
->>>>>>> 72cbca36
             )
             max_idx: int = 0
             # setup station publishers
@@ -78,11 +70,7 @@
         else:  # rover
             self.create_subscription(
                 MasterMessage,
-<<<<<<< HEAD
-                "master_com/master_to_ros/x80",
-=======
                 "/master_com/master_to_ros/x80",
->>>>>>> 72cbca36
                 lambda msg: self.receive(msg),
                 10,
             )
@@ -171,13 +159,8 @@
         )
 
     def receive(self, msg: MasterMessage) -> None:
-<<<<<<< HEAD
-        frame_id: int = msg.data[0]
-        data: bytes = msg.data[1:]
-=======
         frame_id: int = msg.data[1]
         data: bytes = bytes(msg.data[2:])
->>>>>>> 72cbca36
 
         # NON BAT CUSTOM FRAMES SHOULD USE ID >= 100
         if frame_id >= 100:
@@ -189,7 +172,9 @@
 
         to_deserialize = eval(config["message_part_serialized"])
 
-        deserialized_part = rclpy.serialization.deserialize_message(data, type(to_deserialize))
+        deserialized_part = rclpy.serialization.deserialize_message(
+            data, type(to_deserialize)
+        )
         exec(config["message_part_serialized"] + "= deserialized_part")
 
         self.publishers_[frame_id].publish(msg)
@@ -224,13 +209,8 @@
         )
 
         frame = MasterMessage()
-<<<<<<< HEAD
-        # TODO frame.cmd = ???
-        frame.data = frame_header + tuple(bytearray(data.getvalue()))
-=======
-        frame.cmd = frame_header[0] # Frame direction
+        frame.cmd = frame_header[0]  # Frame direction
         frame.data = frame_header[1:] + tuple(bytearray(data.getvalue()))
->>>>>>> 72cbca36
 
         self.ros_to_master_pub.publish(frame)
 

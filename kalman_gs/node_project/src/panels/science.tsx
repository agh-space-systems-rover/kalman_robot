import styles from './science.module.css';

import { ros } from '../common/ros';
import {
  faWeightHanging,
  faFlask,
  faBoxOpen,
  faBox,
  faArrowRotateRight,
  faDroplet,
  faTrash,
  faList,
  faBan,
<<<<<<< HEAD
  faMagnet
=======
  faMagnet,
  faArrowDown,
  faArrowUp,
  faStop,
  faDiagramProject,
  faRuler,
  faRobot,
  faOilWell,
  faPlay
>>>>>>> 7e45a438
} from '@fortawesome/free-solid-svg-icons';
import { FontAwesomeIcon } from '@fortawesome/react-fontawesome';
import { useEffect, useState, useRef } from 'react';
import { Topic, Service } from 'roslib';

import Button from '../components/button';
import Dropdown from '../components/dropdown';
import Label from '../components/label';

const STORAGE_OPTIONS = [
  { name: 'Sand Storage', value: 'sand', icon: faFlask },
  { name: 'Rock Storage', value: 'rock', icon: faBox },
  { name: 'pH Probe', value: 'ph', icon: faDroplet },
<<<<<<< HEAD
  { name: 'Magnetometer', value: 'magneto', icon: faMagnet }
=======
  { name: 'Magnetometer', value: 'magneto', icon: faMagnet },
  { name: 'Drill', value: 'drill', icon: faOilWell },
>>>>>>> 7e45a438
];
// Drill ROS clients
let drillWeightTopic: any;
let drillWeightService: any;
let drillAutoStartService: any;
let drillAutoStopService: any;

// Global ROS clients
let sandWeightTopic: any;
let rockWeightTopic: any;
let phValueTopic: any;
<<<<<<< HEAD
=======
let phRailTargetVelTopic: any;
>>>>>>> 7e45a438
let magnetometerTopic: any;
let sandWeightService: any;
let rockWeightService: any;
let sandOpenService: any;
let sandCloseService: any;
let rockOpenService: any;
let rockCloseService: any;
let phValueService: any;
let magnetometerResetService: any;

window.addEventListener('ros-connect', () => {
  // Weight topics
  sandWeightTopic = new Topic({
    ros,
    name: '/science/storage/sand/weight',
    messageType: 'std_msgs/Float32'
  });
  rockWeightTopic = new Topic({
    ros,
    name: '/science/storage/rock/weight',
    messageType: 'std_msgs/Float32'
  });
  phValueTopic = new Topic({
    ros,
    name: '/science/ph/value',
    messageType: 'std_msgs/Float32'
  });
  phRailTargetVelTopic = new Topic({
    ros,
    name: '/science/ph/rail/target_vel',
    messageType: 'std_msgs/Float32'
  });

  magnetometerTopic = new Topic({
    ros,
    name: '/science/magnetic_field/value',
    messageType: 'sensor_msgs/MagneticField'
  });

  magnetometerTopic = new Topic({
    ros,
    name: '/science/magnetic_field/value',
    messageType: 'sensor_msgs/MagneticField'
  });

  // Weight request services
  sandWeightService = new Service({
    ros,
    name: '/science/storage/sand/weight/req',
    serviceType: 'std_srvs/Trigger'
  });
  rockWeightService = new Service({
    ros,
    name: '/science/storage/rock/weight/req',
    serviceType: 'std_srvs/Trigger'
  });

  // Storage container services
  sandOpenService = new Service({
    ros,
    name: '/science/storage/sand/open',
    serviceType: 'std_srvs/Trigger'
  });
  sandCloseService = new Service({
    ros,
    name: '/science/storage/sand/close',
    serviceType: 'std_srvs/Trigger'
  });
  rockOpenService = new Service({
    ros,
    name: '/science/storage/rock/open',
    serviceType: 'std_srvs/Trigger'
  });
  rockCloseService = new Service({
    ros,
    name: '/science/storage/rock/close',
    serviceType: 'std_srvs/Trigger'
  });

  // pH service
  phValueService = new Service({
    ros,
    name: '/science/ph/value/req',
    serviceType: 'std_srvs/Trigger'
  });

  magnetometerResetService = new Service({
    ros,
    name: '/science/magnetic_field/value/req',
    serviceType: 'std_srvs/Trigger'
  });

<<<<<<< HEAD
=======
  // Drill topics/services
  drillWeightTopic = new Topic({
    ros,
    name: '/science/drill/weight',
    messageType: 'std_msgs/Float32'
  });
  drillWeightService = new Service({
    ros,
    name: '/science/drill/weight/req',
    serviceType: 'std_srvs/Trigger'
  });
  drillAutoStartService = new Service({
    ros,
    name: '/science/drill/auto/start',
    serviceType: 'std_srvs/Trigger'
  });
  drillAutoStopService = new Service({
    ros,
    name: '/science/drill/auto/stop',
    serviceType: 'std_srvs/Trigger'
  });

>>>>>>> 7e45a438
  window.dispatchEvent(new Event('science-subscribed'));
});


type SciencePanelProps = {
  props: {
    selectedStorage: string;
    sandTareHistory?: number[];
    rockTareHistory?: number[];
    drillTareHistory?: number[];
  };
};


type StorageContainerProps = {
  selectedStorage: string;
  tareHistory: number[];
  onTareHistoryChange: (history: number[]) => void;
};

type DrillContainerProps = {
  tareHistory: number[];
  onTareHistoryChange: (history: number[]) => void;
};

type PHProbeProps = {};

export default function Science({ props }: SciencePanelProps) {
  if (props.selectedStorage === undefined) {
    props.selectedStorage = 'sand';
  }
  if (props.sandTareHistory === undefined) {
    props.sandTareHistory = [];
  }
  if (props.rockTareHistory === undefined) {
    props.rockTareHistory = [];
  }
  if (props.drillTareHistory === undefined) {
    props.drillTareHistory = [];
  }

  const [selectedStorage, setSelectedStorage] = useState(props.selectedStorage);
  const [rerenderCount, setRerenderCount] = useState(0);

  const getTareHistory = () => {
    if (selectedStorage === 'sand') return props.sandTareHistory;
    if (selectedStorage === 'rock') return props.rockTareHistory;
    if (selectedStorage === 'drill') return props.drillTareHistory;
    return [];
  };

  const setTareHistory = (history: number[]) => {
    if (selectedStorage === 'sand') {
      props.sandTareHistory = history;
    } else if (selectedStorage === 'rock') {
      props.rockTareHistory = history;
    } else if (selectedStorage === 'drill') {
      props.drillTareHistory = history;
    }
    setRerenderCount(rerenderCount + 1);
  };

  return (
    <div className={styles['science']}>
      <div className={styles['science-rows']}>
        <div className={styles['science-row']}>
          <Dropdown
            className={styles['science-row-item']}
            tooltip='Select science instrument type'
            items={STORAGE_OPTIONS.map((opt) => ({
              icon: opt.icon,
              text: opt.name
            }))}
            defaultItemIndex={STORAGE_OPTIONS.findIndex((opt) => opt.value === selectedStorage)}
            onChange={(i) => {
              const newStorage = STORAGE_OPTIONS[i].value;
              setSelectedStorage(newStorage);
              props.selectedStorage = newStorage;
            }}
          />
        </div>

        {(selectedStorage === 'sand' || selectedStorage === 'rock') && (
          <StorageContainer
            selectedStorage={selectedStorage}
            tareHistory={getTareHistory()}
            onTareHistoryChange={setTareHistory}
          />
        )}

        {selectedStorage === 'drill' && (
          <DrillContainer
            tareHistory={getTareHistory()}
            onTareHistoryChange={setTareHistory}
          />
        )}

        {selectedStorage === 'ph' && <PHProbe />}
        {selectedStorage === 'magneto' && <Magnetometer />}
      </div>
    </div>
  );
}

function StorageContainer({ selectedStorage, tareHistory, onTareHistoryChange }: StorageContainerProps) {
  const [weight, setWeight] = useState<number | null>(null);
  const [rerenderCount, setRerenderCount] = useState(0);

  // Rerender on science-subscribed event
  useEffect(() => {
    const updateScience = () => {
      setRerenderCount((count) => count + 1);
    };
    window.addEventListener('science-subscribed', updateScience);
    return () => {
      window.removeEventListener('science-subscribed', updateScience);
    };
  }, []);

  // Subscribe to weight topic
  useEffect(() => {
    setWeight(null);

    const topic = selectedStorage === 'sand' ? sandWeightTopic : rockWeightTopic;
    if (!topic) return;

    const cb = (msg: { data: number }) => {
      setWeight(msg.data);
    };

    topic.subscribe(cb);
    return () => topic.unsubscribe(cb);
  }, [selectedStorage, rerenderCount]);

  // Service call helpers
  function callStorageService(action: string) {
    let service;
    if (selectedStorage === 'sand') {
      service = action === 'open' ? sandOpenService : action === 'close' ? sandCloseService : sandWeightService;
    } else {
      service = action === 'open' ? rockOpenService : action === 'close' ? rockCloseService : rockWeightService;
    }

    if (service) {
      service.callService({}, () => {});
    }
  }

  function handleTare() {
    if (weight !== null) {
      const currentTareOffset = tareHistory.reduce((sum, value) => sum + value, 0);
      const tareValue = weight - currentTareOffset; // Current tared reading
      const newHistory = [...tareHistory, tareValue];
      onTareHistoryChange(newHistory);
    }
  }

  function clearTareHistory() {
    onTareHistoryChange([]);
  }

  const tareOffset = tareHistory.reduce((sum, value) => sum + value, 0);
  const displayWeight = weight !== null ? weight - tareOffset : null;

  const style = getComputedStyle(document.body);
  const greenBg = style.getPropertyValue('--green-background');
  const darkBg = style.getPropertyValue('--dark-background');

  return (
    <>
      <div className={styles['science-row']}>
        <Button
          className={styles['science-row-item']}
          tooltip='Open storage container'
          onClick={() => callStorageService('open')}
        >
          <FontAwesomeIcon icon={faBoxOpen} />
          &nbsp;&nbsp;Open&nbsp;
        </Button>
        <Button
          className={styles['science-row-item']}
          tooltip='Close storage container'
          onClick={() => callStorageService('close')}
        >
          <FontAwesomeIcon icon={faBox} />
          &nbsp;&nbsp;Close&nbsp;
        </Button>
      </div>

      <div className={styles['science-row']}>
        <Label color={greenBg}>
          <FontAwesomeIcon icon={faWeightHanging} />
        </Label>
        <Label color={darkBg} className={styles['science-row-item'] + ' ' + styles['science-selectable']}>
          {displayWeight !== null ? `${displayWeight.toFixed(2)} g` : '---'}
        </Label>
        <Button tooltip='Refresh weight measurement' onClick={() => callStorageService('weight')}>
          <FontAwesomeIcon icon={faArrowRotateRight} />
        </Button>
      </div>

      <div className={styles['science-row']}>
        <Button
          className={styles['science-row-item']}
          tooltip='Set current weight as zero (tare)'
          onClick={handleTare}
          disabled={weight === null}
        >
          <FontAwesomeIcon icon={faWeightHanging} />
          &nbsp;&nbsp;Tare
        </Button>
      </div>

      <div className={styles['science-row']}>
        <div className={styles['tare-history']}>
          <div className={styles['science-row']}>
            <Label className={styles['tare-history-header']}>
              <FontAwesomeIcon icon={tareHistory.length > 0 ? faList : faBan} />
              &nbsp; {tareHistory.length > 0 ? '' : 'No'} Tare History
            </Label>
          </div>
          {tareHistory.map((tareValue, index) => (
            <div key={index} className={styles['science-row']}>
              <Label className={styles['tare-entry']}>
                {index + 1}. {tareValue.toFixed(2)} g
              </Label>
            </div>
          ))}
        </div>
      </div>

      {tareHistory.length > 0 && (
        <div className={styles['science-row']}>
          <Button
            className={styles['science-row-item']}
            tooltip='Clear all tare history'
            onClick={() => {
              if (window.confirm('Are you sure you want to clear all tare history?')) {
                clearTareHistory();
              }
            }}
          >
            <FontAwesomeIcon icon={faTrash} />
            &nbsp;&nbsp;Clear History
          </Button>
        </div>
      )}
    </>
  );
}

function PHProbe({}: PHProbeProps) {
  const [phValue, setPhValue] = useState<number | null>(null);
  const [moveSpeed, setMoveSpeed] = useState(0);
  const [rerenderCount, setRerenderCount] = useState(0);
  const sentZerosRef = useRef(0);

  const MAX_MOVE_SPEED = 3;

  // Rerender on science-subscribed event
  useEffect(() => {
    const updateScience = () => {
      setRerenderCount((count) => count + 1);
    };
    window.addEventListener('science-subscribed', updateScience);
    return () => {
      window.removeEventListener('science-subscribed', updateScience);
    };
  }, []);

  // Subscribe to pH value topic
  useEffect(() => {
    setPhValue(null);

    if (!phValueTopic) return;

    const cb = (msg: { data: number }) => {
      setPhValue(msg.data);
    };

    phValueTopic.subscribe(cb);
    return () => phValueTopic.unsubscribe(cb);
  }, [rerenderCount]);

  // Send rail speed every 100ms
  useEffect(() => {
    sentZerosRef.current = 0;

    const interval = setInterval(() => {
      if (!phRailTargetVelTopic) return;
      const MOVE_SPEED_VALUES = [-1.0, -0.6, -0.2, 0.0, 0.2, 0.6, 1.0];
      const speed = MOVE_SPEED_VALUES[moveSpeed + MAX_MOVE_SPEED];
      if (Math.abs(speed) < 0.01) {
        if (sentZerosRef.current >= 5) return; // Don't spam zeros
        phRailTargetVelTopic.publish({ data: 0.0 });
        sentZerosRef.current++;
      } else {
        phRailTargetVelTopic.publish({ data: speed });
        sentZerosRef.current = 0;
      }
    }, 100);

    return () => clearInterval(interval);
  }, [moveSpeed]);

  // Service call helper
  function requestPhMeasurement() {
    if (phValueService) {
      phValueService.callService({}, () => {});
    }
  }

  const style = getComputedStyle(document.body);
  const redBg = style.getPropertyValue('--red-background');
  const yellowBg = style.getPropertyValue('--yellow-background');
  const greenBg = style.getPropertyValue('--green-background');
  const blueBg = style.getPropertyValue('--blue-background');
  const darkBg = style.getPropertyValue('--dark-background');
  const bgColor  = style.getPropertyValue('--background');
  const activeColor = style.getPropertyValue('--active');

  return <>
    <div className={styles['science-row']}>
      <Label color={blueBg}>
        <FontAwesomeIcon icon={faDroplet} />
      </Label>
      <Label color={darkBg} className={styles['science-row-item'] + ' ' + styles['science-selectable']}>
        {phValue !== null ? `${phValue.toFixed(2)} pH` : '---'}
      </Label>
    </div>
    <div className={styles['science-row']}>
      <Button className={styles['science-row-item']} tooltip='Request new pH measurement' onClick={requestPhMeasurement}>
<<<<<<< HEAD
        <FontAwesomeIcon icon={faArrowRotateRight} />
        &nbsp;&nbsp;
        <span style={{ marginTop: '2px' }}>Refresh</span>
      </Button>
    </div>
    </>
}

function Magnetometer() {
  const [magField, setMagField] = useState(null);
  const [rerenderCount, setRerenderCount] = useState(0);

=======
        <FontAwesomeIcon icon={faArrowRotateRight} />
        &nbsp;&nbsp;
        <span style={{ marginTop: '2px' }}>Refresh</span>
      </Button>
    </div>
    <div className={styles['science-row']}>
    <div className={styles['tare-history']}>
      <div className={styles['science-row']}>
        <Label color={darkBg} className={styles['science-row-item']}>
          <FontAwesomeIcon icon={faDiagramProject} />
          &nbsp;&nbsp;
          Movement Speed
        </Label>
      </div>
      <div className={styles['science-row']}>
        {Array.from({ length: MAX_MOVE_SPEED * 2 + 1 }, (_, i) => {
          const speed = -MAX_MOVE_SPEED + i;
          const isActive = speed === moveSpeed;
          let color;
          if (isActive) {
            color = speed > 0 ? greenBg : speed < 0 ? redBg : activeColor;
          } else {
            color = bgColor;
          }
          // Saturation modifier: more extreme values get more saturated color
          const saturation = Math.abs(speed) / MAX_MOVE_SPEED;
          console.log(saturation);
          const style = isActive && speed !== 0
            ? { filter: `saturate(${saturation})` }
            : {};

          return (
            <Label
              key={speed}
              color={color}
              className={styles['science-row-item']}
              style={style}
            >
              {null}
            </Label>
          );
        })}
      </div>
      <div className={styles['science-row']}>
        <Button
          className={styles['science-row-item']}
          tooltip="Decrease movement speed"
          onClick={() => setMoveSpeed((speed) => Math.max(-MAX_MOVE_SPEED, speed - 1))}
        >
          <FontAwesomeIcon icon={faArrowDown} />
          &nbsp;&nbsp;
          <span style={{ marginTop: '2px' }}>Down</span>
        </Button>
        <Button
          className={styles['science-row-item']}
          tooltip="Stop movement"
          onClick={() => {
            setMoveSpeed(0);
            sentZerosRef.current = 0;
          }}
        >
          <FontAwesomeIcon icon={faStop} />
          &nbsp;&nbsp;
          <span style={{ marginTop: '2px' }}>Stop</span>
        </Button>
        <Button
          className={styles['science-row-item']}
          tooltip="Increase movement speed"
          onClick={() => setMoveSpeed((speed) => Math.min(MAX_MOVE_SPEED, speed + 1))}
        >
          <FontAwesomeIcon icon={faArrowUp} />
          &nbsp;&nbsp;
          <span style={{ marginTop: '2px' }}>Up</span>
        </Button>
      </div>
    </div></div>
    </>
}

function Magnetometer() {
  const [magField, setMagField] = useState(null);
  const [rerenderCount, setRerenderCount] = useState(0);

  useEffect(() => {
    const updateScience = () => {
      setRerenderCount((count) => count + 1);
    };
    window.addEventListener('science-subscribed', updateScience);
    return () => {
      window.removeEventListener('science-subscribed', updateScience);
    };
  }, []);

  useEffect(() => {
    setMagField(null);
    if (!magnetometerTopic) return;
    const cb = (msg) => {
      setMagField({
        x: msg.magnetic_field.x,
        y: msg.magnetic_field.y,
        z: msg.magnetic_field.z,
        abs: Math.sqrt(msg.magnetic_field.x**2 + msg.magnetic_field.y**2 + msg.magnetic_field.z**2), 
      });
    };
    magnetometerTopic.subscribe(cb);
    return () => magnetometerTopic.unsubscribe(cb);
  }, [rerenderCount]);

  function requestMagnetometerMeasurement() {
    if (magnetometerResetService) {
      magnetometerResetService.callService({}, () => {});
    }
  }

  const style = getComputedStyle(document.body);
  const redBg = style.getPropertyValue('--red-background');
  const greenBg = style.getPropertyValue('--green-background');
  const blueBg = style.getPropertyValue('--blue-background');
  const magentaBg = style.getPropertyValue('--magenta-background');
  const darkBg = style.getPropertyValue('--dark-background');

  return <>
    <div className={styles['science-row']}>
      <Label  color={redBg}>X</Label>
      <Label color={darkBg} className={styles['science-row-item'] + ' ' + styles['science-selectable']}>
        {magField ? magField.x.toFixed(2) : '---'}
      </Label>
      <Label color={greenBg}>Y</Label>
      <Label color={darkBg} className={styles['science-row-item'] + ' ' + styles['science-selectable']}>
        {magField ? magField.y.toFixed(2) : '---'}
      </Label>
      <Label color={blueBg}>Z</Label>
      <Label color={darkBg} className={styles['science-row-item'] + ' ' + styles['science-selectable']}>
        {magField ? magField.z.toFixed(2) : '---'}
      </Label>
    </div>
    <div className={styles['science-row']}>
      <Label color={magentaBg}>
        <FontAwesomeIcon icon={faRuler} />
      </Label>
      <Label color={darkBg} className={styles['science-row-item'] + ' ' + styles['science-selectable']}>
        {magField ? magField.abs.toFixed(2) : '---'}
      </Label>
    </div>
    <div className={styles['science-row']}>
      <Button className={styles['science-row-item']} tooltip='Request new magnetometer measurement' onClick={requestMagnetometerMeasurement}>
        <FontAwesomeIcon icon={faArrowRotateRight} />
        &nbsp;&nbsp;<span style={{ marginTop: '2px' }}>Refresh</span>
      </Button>
    </div>
  </>;
}

function DrillContainer({ tareHistory, onTareHistoryChange }: DrillContainerProps) {
  const [weight, setWeight] = useState<number | null>(null);
  const [rerenderCount, setRerenderCount] = useState(0);

  // Rerender on science-subscribed event
>>>>>>> 7e45a438
  useEffect(() => {
    const updateScience = () => {
      setRerenderCount((count) => count + 1);
    };
    window.addEventListener('science-subscribed', updateScience);
    return () => {
      window.removeEventListener('science-subscribed', updateScience);
    };
  }, []);

<<<<<<< HEAD
  useEffect(() => {
    setMagField(null);
    if (!magnetometerTopic) return;
    const cb = (msg) => {
      setMagField({
        x: msg.magnetic_field.x,
        y: msg.magnetic_field.y,
        z: msg.magnetic_field.z
      });
    };
    magnetometerTopic.subscribe(cb);
    return () => magnetometerTopic.unsubscribe(cb);
  }, [rerenderCount]);

  function requestMagnetometerMeasurement() {
    if (magnetometerResetService) {
      magnetometerResetService.callService({}, () => {});
    }
  }

  const style = getComputedStyle(document.body);
  const redBg = style.getPropertyValue('--red-background');
  const greenBg = style.getPropertyValue('--green-background');
  const blueBg = style.getPropertyValue('--blue-background');
  const darkBg = style.getPropertyValue('--dark-background');

  return <>
    <div className={styles['science-row']}>
      <Label  color={redBg}>X</Label>
      <Label color={darkBg} className={styles['science-row-item'] + ' ' + styles['science-selectable']}>
        {magField ? magField.x.toFixed(2) : '---'}
      </Label>
      <Label color={greenBg}>Y</Label>
      <Label color={darkBg} className={styles['science-row-item'] + ' ' + styles['science-selectable']}>
        {magField ? magField.y.toFixed(2) : '---'}
      </Label>
      <Label color={blueBg}>Z</Label>
      <Label color={darkBg} className={styles['science-row-item'] + ' ' + styles['science-selectable']}>
        {magField ? magField.z.toFixed(2) : '---'}
      </Label>
    </div>
    <div className={styles['science-row']}>
      <Button className={styles['science-row-item']} tooltip='Request new magnetometer measurement' onClick={requestMagnetometerMeasurement}>
        <FontAwesomeIcon icon={faArrowRotateRight} />
        &nbsp;&nbsp;<span style={{ marginTop: '2px' }}>Refresh</span>
      </Button>
    </div>
  </>;
=======
  // Subscribe to drill weight topic
  useEffect(() => {
    setWeight(null);
    if (!drillWeightTopic) return;
    const cb = (msg: { data: number }) => {
      setWeight(msg.data);
    };
    drillWeightTopic.subscribe(cb);
    return () => drillWeightTopic.unsubscribe(cb);
  }, [rerenderCount]);

  // Service call helpers
  function callDrillWeightService() {
    if (drillWeightService) {
      drillWeightService.callService({}, () => {});
    }
  }

  function handleTare() {
    if (weight !== null) {
      const currentTareOffset = tareHistory.reduce((sum, value) => sum + value, 0);
      const tareValue = weight - currentTareOffset;
      const newHistory = [...tareHistory, tareValue];
      onTareHistoryChange(newHistory);
    }
  }

  function clearTareHistory() {
    onTareHistoryChange([]);
  }

  function handleStartAutonomy() {
    if (drillAutoStartService) {
      drillAutoStartService.callService({}, () => {});
    }
  }

  function handleStopAutonomy() {
    if (drillAutoStopService) {
      drillAutoStopService.callService({}, () => {});
    }
  }

  const tareOffset = tareHistory.reduce((sum, value) => sum + value, 0);
  const displayWeight = weight !== null ? weight - tareOffset : null;

  const style = getComputedStyle(document.body);
  const magentaBg = style.getPropertyValue('--magenta-background');
  const greenBg = style.getPropertyValue('--green-background');
  const darkBg = style.getPropertyValue('--dark-background');

  return (
    <>
      <div className={styles['science-row']}>
        <Label color={magentaBg}>
          <FontAwesomeIcon icon={faRobot} />
        </Label>
        <Button
          className={styles['science-row-item']}
          tooltip='Start drill autonomy'
          onClick={handleStartAutonomy}
        >
          <FontAwesomeIcon icon={faPlay} />
          &nbsp;&nbsp;Start
        </Button>
        <Button
          className={styles['science-row-item']}
          tooltip='Stop drill autonomy'
          onClick={handleStopAutonomy}
        >
          <FontAwesomeIcon icon={faStop} />
          &nbsp;&nbsp;Stop
        </Button>
      </div>

      <div className={styles['science-row']}>
        <Label color={greenBg}>
          <FontAwesomeIcon icon={faWeightHanging} />
        </Label>
        <Label color={darkBg} className={styles['science-row-item'] + ' ' + styles['science-selectable']}>
          {displayWeight !== null ? `${displayWeight.toFixed(2)} g` : '---'}
        </Label>
        <Button tooltip='Refresh weight measurement' onClick={callDrillWeightService}>
          <FontAwesomeIcon icon={faArrowRotateRight} />
        </Button>
      </div>

      <div className={styles['science-row']}>
        <Button
          className={styles['science-row-item']}
          tooltip='Set current weight as zero (tare)'
          onClick={handleTare}
          disabled={weight === null}
        >
          <FontAwesomeIcon icon={faWeightHanging} />
          &nbsp;&nbsp;Tare
        </Button>
      </div>

      <div className={styles['science-row']}>
        <div className={styles['tare-history']}>
          <div className={styles['science-row']}>
            <Label className={styles['tare-history-header']}>
              <FontAwesomeIcon icon={tareHistory.length > 0 ? faList : faBan} />
              &nbsp; {tareHistory.length > 0 ? '' : 'No'} Tare History
            </Label>
          </div>
          {tareHistory.map((tareValue, index) => (
            <div key={index} className={styles['science-row']}>
              <Label className={styles['tare-entry']}>
                {index + 1}. {tareValue.toFixed(2)} g
              </Label>
            </div>
          ))}
        </div>
      </div>

      {tareHistory.length > 0 && (
        <div className={styles['science-row']}>
          <Button
            className={styles['science-row-item']}
            tooltip='Clear all tare history'
            onClick={() => {
              if (window.confirm('Are you sure you want to clear all tare history?')) {
                clearTareHistory();
              }
            }}
          >
            <FontAwesomeIcon icon={faTrash} />
            &nbsp;&nbsp;Clear History
          </Button>
        </div>
      )}
    </>
  );
>>>>>>> 7e45a438
}<|MERGE_RESOLUTION|>--- conflicted
+++ resolved
@@ -11,9 +11,6 @@
   faTrash,
   faList,
   faBan,
-<<<<<<< HEAD
-  faMagnet
-=======
   faMagnet,
   faArrowDown,
   faArrowUp,
@@ -23,7 +20,6 @@
   faRobot,
   faOilWell,
   faPlay
->>>>>>> 7e45a438
 } from '@fortawesome/free-solid-svg-icons';
 import { FontAwesomeIcon } from '@fortawesome/react-fontawesome';
 import { useEffect, useState, useRef } from 'react';
@@ -37,12 +33,8 @@
   { name: 'Sand Storage', value: 'sand', icon: faFlask },
   { name: 'Rock Storage', value: 'rock', icon: faBox },
   { name: 'pH Probe', value: 'ph', icon: faDroplet },
-<<<<<<< HEAD
-  { name: 'Magnetometer', value: 'magneto', icon: faMagnet }
-=======
   { name: 'Magnetometer', value: 'magneto', icon: faMagnet },
   { name: 'Drill', value: 'drill', icon: faOilWell },
->>>>>>> 7e45a438
 ];
 // Drill ROS clients
 let drillWeightTopic: any;
@@ -54,10 +46,7 @@
 let sandWeightTopic: any;
 let rockWeightTopic: any;
 let phValueTopic: any;
-<<<<<<< HEAD
-=======
 let phRailTargetVelTopic: any;
->>>>>>> 7e45a438
 let magnetometerTopic: any;
 let sandWeightService: any;
 let rockWeightService: any;
@@ -97,12 +86,6 @@
     messageType: 'sensor_msgs/MagneticField'
   });
 
-  magnetometerTopic = new Topic({
-    ros,
-    name: '/science/magnetic_field/value',
-    messageType: 'sensor_msgs/MagneticField'
-  });
-
   // Weight request services
   sandWeightService = new Service({
     ros,
@@ -150,8 +133,6 @@
     serviceType: 'std_srvs/Trigger'
   });
 
-<<<<<<< HEAD
-=======
   // Drill topics/services
   drillWeightTopic = new Topic({
     ros,
@@ -174,7 +155,6 @@
     serviceType: 'std_srvs/Trigger'
   });
 
->>>>>>> 7e45a438
   window.dispatchEvent(new Event('science-subscribed'));
 });
 
@@ -507,20 +487,6 @@
     </div>
     <div className={styles['science-row']}>
       <Button className={styles['science-row-item']} tooltip='Request new pH measurement' onClick={requestPhMeasurement}>
-<<<<<<< HEAD
-        <FontAwesomeIcon icon={faArrowRotateRight} />
-        &nbsp;&nbsp;
-        <span style={{ marginTop: '2px' }}>Refresh</span>
-      </Button>
-    </div>
-    </>
-}
-
-function Magnetometer() {
-  const [magField, setMagField] = useState(null);
-  const [rerenderCount, setRerenderCount] = useState(0);
-
-=======
         <FontAwesomeIcon icon={faArrowRotateRight} />
         &nbsp;&nbsp;
         <span style={{ marginTop: '2px' }}>Refresh</span>
@@ -679,7 +645,6 @@
   const [rerenderCount, setRerenderCount] = useState(0);
 
   // Rerender on science-subscribed event
->>>>>>> 7e45a438
   useEffect(() => {
     const updateScience = () => {
       setRerenderCount((count) => count + 1);
@@ -690,56 +655,6 @@
     };
   }, []);
 
-<<<<<<< HEAD
-  useEffect(() => {
-    setMagField(null);
-    if (!magnetometerTopic) return;
-    const cb = (msg) => {
-      setMagField({
-        x: msg.magnetic_field.x,
-        y: msg.magnetic_field.y,
-        z: msg.magnetic_field.z
-      });
-    };
-    magnetometerTopic.subscribe(cb);
-    return () => magnetometerTopic.unsubscribe(cb);
-  }, [rerenderCount]);
-
-  function requestMagnetometerMeasurement() {
-    if (magnetometerResetService) {
-      magnetometerResetService.callService({}, () => {});
-    }
-  }
-
-  const style = getComputedStyle(document.body);
-  const redBg = style.getPropertyValue('--red-background');
-  const greenBg = style.getPropertyValue('--green-background');
-  const blueBg = style.getPropertyValue('--blue-background');
-  const darkBg = style.getPropertyValue('--dark-background');
-
-  return <>
-    <div className={styles['science-row']}>
-      <Label  color={redBg}>X</Label>
-      <Label color={darkBg} className={styles['science-row-item'] + ' ' + styles['science-selectable']}>
-        {magField ? magField.x.toFixed(2) : '---'}
-      </Label>
-      <Label color={greenBg}>Y</Label>
-      <Label color={darkBg} className={styles['science-row-item'] + ' ' + styles['science-selectable']}>
-        {magField ? magField.y.toFixed(2) : '---'}
-      </Label>
-      <Label color={blueBg}>Z</Label>
-      <Label color={darkBg} className={styles['science-row-item'] + ' ' + styles['science-selectable']}>
-        {magField ? magField.z.toFixed(2) : '---'}
-      </Label>
-    </div>
-    <div className={styles['science-row']}>
-      <Button className={styles['science-row-item']} tooltip='Request new magnetometer measurement' onClick={requestMagnetometerMeasurement}>
-        <FontAwesomeIcon icon={faArrowRotateRight} />
-        &nbsp;&nbsp;<span style={{ marginTop: '2px' }}>Refresh</span>
-      </Button>
-    </div>
-  </>;
-=======
   // Subscribe to drill weight topic
   useEffect(() => {
     setWeight(null);
@@ -875,5 +790,4 @@
       )}
     </>
   );
->>>>>>> 7e45a438
 }
--- conflicted
+++ resolved
@@ -1,12 +1,8 @@
 import { GamepadInput, readGamepad } from "./gamepad-compat";
 
-<<<<<<< HEAD
-type GamepadMode = 'none' | 'wheels' | 'arm';
-const gamepadModes: GamepadMode[] = ['none', 'wheels', 'arm'];
+type GamepadMode = 'none' | 'wheels' | 'arm' | 'drill';
+const gamepadModes: GamepadMode[] = ['none', 'wheels', 'arm', 'drill'];
 
-=======
-type GamepadMode = 'wheels' | 'arm' | 'drill';
->>>>>>> 1af381cc
 const gamepads: Map<Gamepad, GamepadMode> = new Map();
 const oldModeButtonState: Map<Gamepad, number> = new Map();
 

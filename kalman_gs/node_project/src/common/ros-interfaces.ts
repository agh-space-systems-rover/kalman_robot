--- conflicted
+++ resolved
@@ -237,14 +237,4 @@
 export type SetUeuosEffectRequest = {
   effect?: number;
 };
-<<<<<<< HEAD
-// Response is empty.
-
-export type ColorRGB = {
-  r: number;
-  g: number;
-  b: number;
-};
-=======
-// Response is empty.
->>>>>>> ef5d880a
+// Response is empty.
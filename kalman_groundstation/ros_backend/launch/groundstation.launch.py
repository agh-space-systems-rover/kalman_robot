from launch import LaunchDescription
from launch_ros.actions import Node

def generate_launch_description():
<<<<<<< HEAD
    return LaunchDescription([
        Node(
            package="kalman_groundstation",
            executable="api_node",
            name="ground_station_api",
        ),
        Node(
            package="kalman_groundstation",
            executable="websocket_node",
            name="ground_station_websocket",
        ),
        Node(
            package="kalman_groundstation",
            executable="bridge_node",
            name="ground_station_bridge",
        ),
    ])
=======
    return LaunchDescription(
        [
            Node(
                package="kalman_groundstation",
                executable="api_node",
                name="ground_station_api",
            ),
            Node(
                package="kalman_groundstation",
                executable="websocket_node",
                name="ground_station_websocket",
            ),
            Node(
                package="kalman_groundstation",
                executable="bridge_node",
                name="ground_station_bridge",
            ),
            Node(
                package="spacenav",
                executable="spacenav_node",
                name="spacenav",
            ),
            Node(
                package="kalman_master",
                executable="master_com",
                parameters=[{"baud_rate": 38400}],
            ),
            Node(
                package="spacenav_to_master",
                executable="spacenav_to_master",
                name="spacenav_to_master",
            ),
            Node(
                package="kalman_arm_utils",
                executable="joint_republisher",
                name="joint_republisher",
            ),
            Node(
                package="kalman_master",
                executable="ros_link",
                parameters=[
                    {
                        "config_path": str(
                            get_package_share_path("kalman_arm_config")
                            / "config/ros_link.yaml"
                        ),
                        "side": "station",
                        "rover_endpoint": "arm",
                    },
                ],
            ),
        ]
    )
>>>>>>> 3b02c44e
<|MERGE_RESOLUTION|>--- conflicted
+++ resolved
@@ -2,25 +2,6 @@
 from launch_ros.actions import Node
 
 def generate_launch_description():
-<<<<<<< HEAD
-    return LaunchDescription([
-        Node(
-            package="kalman_groundstation",
-            executable="api_node",
-            name="ground_station_api",
-        ),
-        Node(
-            package="kalman_groundstation",
-            executable="websocket_node",
-            name="ground_station_websocket",
-        ),
-        Node(
-            package="kalman_groundstation",
-            executable="bridge_node",
-            name="ground_station_bridge",
-        ),
-    ])
-=======
     return LaunchDescription(
         [
             Node(
@@ -49,14 +30,14 @@
                 parameters=[{"baud_rate": 38400}],
             ),
             Node(
+                package="kalman_arm_utils",
+                executable="joint_republisher",
+                name="joint_republisher",
+            ),
+            Node(
                 package="spacenav_to_master",
                 executable="spacenav_to_master",
                 name="spacenav_to_master",
-            ),
-            Node(
-                package="kalman_arm_utils",
-                executable="joint_republisher",
-                name="joint_republisher",
             ),
             Node(
                 package="kalman_master",
@@ -73,5 +54,4 @@
                 ],
             ),
         ]
-    )
->>>>>>> 3b02c44e
+    )
--- conflicted
+++ resolved
@@ -63,7 +63,11 @@
             min: -180.0
             max: 180.0
             bytes: 4 # precision = 0.0000001 degrees = 1 cm
-<<<<<<< HEAD
+        - path: altitude
+          float_range:
+            min: 0.0
+            max: 2000.0
+            bytes: 2
     - name: trajectory/status
       type: kalman_interfaces/msg/ArmGoalStatus
       max_rate: 2
@@ -78,23 +82,10 @@
         max: 255
 
 station:
-=======
-        - path: altitude
-          float_range:
-            min: 0.0
-            max: 2000.0
-            bytes: 2
-
-  # moveit_servo.scale.linear
-  # moveit_servo.scale.rotational
-
-station: 
->>>>>>> 1409da0d
   topics:
     - name: gripper/command_incremental
       type: std_msgs/msg/Int8
       max_rate: 10
-<<<<<<< HEAD
       int_range:
         min: -128
         max: 127
@@ -121,8 +112,6 @@
     - name: pose_request/execute
       type: kalman_interfaces/msg/ArmPoseSelect
       max_rate: 2
-=======
->>>>>>> 1409da0d
       int_range:
         min: 0
         max: 255
@@ -138,26 +127,9 @@
       int_range:
         min: 0
         max: 255
-<<<<<<< HEAD
     - name: trajectory/abort
       type: example_interfaces/msg/Empty
       max_rate: 10
     - name: trajectory/keep_alive
       type: example_interfaces/msg/Empty
       max_rate: 10
-=======
-    - name: servo/set_linear_scale
-      type: std_msgs/msg/Float64
-      max_rate: 2
-      float_range:
-        min: 0
-        max: 1
-        bytes: 1
-    - name: servo/set_rotational_scale
-      type: std_msgs/msg/Float64
-      max_rate: 2
-      float_range:
-        min: 0
-        max: 1
-        bytes: 1
->>>>>>> 1409da0d

cmake_minimum_required(VERSION 3.8)
project(kalman_arm_config)

if(CMAKE_COMPILER_IS_GNUCXX OR CMAKE_CXX_COMPILER_ID MATCHES "Clang")
  add_compile_options(-Wall -Wextra -Wpedantic)
endif()

# find dependencies
find_package(ament_cmake REQUIRED)
# uncomment the following section in order to fill in
# further dependencies manually.
# find_package(<dependency> REQUIRED)
install(
<<<<<<< HEAD
  DIRECTORY config launch predefined_poses predefined_trajectories
=======
  DIRECTORY config launch rviz
>>>>>>> 1409da0d
  DESTINATION share/${PROJECT_NAME}
)

if(BUILD_TESTING)
  find_package(ament_lint_auto REQUIRED)
  # the following line skips the linter which checks for copyrights
  # comment the line when a copyright and license is added to all source files
  set(ament_cmake_copyright_FOUND TRUE)
  # the following line skips cpplint (only works in a git repo)
  # comment the line when this package is in a git repo and when
  # a copyright and license is added to all source files
  set(ament_cmake_cpplint_FOUND TRUE)
  ament_lint_auto_find_test_dependencies()
endif()

ament_package()<|MERGE_RESOLUTION|>--- conflicted
+++ resolved
@@ -11,11 +11,7 @@
 # further dependencies manually.
 # find_package(<dependency> REQUIRED)
 install(
-<<<<<<< HEAD
-  DIRECTORY config launch predefined_poses predefined_trajectories
-=======
-  DIRECTORY config launch rviz
->>>>>>> 1409da0d
+  DIRECTORY config launch predefined_poses predefined_trajectories rviz
   DESTINATION share/${PROJECT_NAME}
 )
 

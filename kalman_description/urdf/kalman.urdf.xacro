<?xml version="1.0"?>

<!-- This Xacro file is used to generate an URDF description of the Kalman robot.
The description defines all the TF nodes that are children of base_link. -->

<robot xmlns:xacro="http://www.ros.org/wiki/xacro" name="kalman">
    <xacro:include filename="$(find realsense2_description)/urdf/_d455.urdf.xacro" />

    <xacro:include filename="$(find kalman_description)/urdf/1_body/102_main_body.xacro" />
    <xacro:include
        filename="$(find kalman_description)/urdf/2_suspension/200A_suspension_side.xacro" />

    <xacro:include filename="$(find kalman_description)/urdf/0_utils/000_utils.xacro" />

    <link name="base_link" />


    <!-- TODO dodać maszty -->

    <!-- IMU -->
    <link name="imu_link" />
    <joint name="imu_joint" type="fixed">
<<<<<<< HEAD
        <origin xyz="0.088 0.000 -0.010" />
        <parent link="base_link" />
        <child link="imu_link" />
=======
        <origin xyz="0.088 0.000 -0.015"/>
        <parent link="base_link"/>
        <child link="imu_link"/>
>>>>>>> 72cbca36
    </joint>

    <!-- Altimeter -->
    <link name="altimeter_link" />
    <joint name="altimeter_joint" type="fixed">
<<<<<<< HEAD
        <origin xyz="0.088 0.000 -0.010" />
        <parent link="base_link" />
        <child link="altimeter_link" />n
=======
        <origin xyz="0.088 0.000 -0.015"/>
        <parent link="base_link"/>
        <child link="altimeter_link"/>n
>>>>>>> 72cbca36
    </joint>

    <!-- RealSense -->
    <!-- origin at bottom screw mount -->
    <xacro:sensor_d455 name="d455_front" parent="base_link" use_nominal_extrinsics="true">
        <origin xyz="0.114 0.105 0.202" rpy="0 0 0" />
    </xacro:sensor_d455>
    <xacro:sensor_d455 name="d455_back" parent="base_link" use_nominal_extrinsics="true">
        <origin xyz="-0.592 -0.179 0.203" rpy="0 0 -3.14" />
    </xacro:sensor_d455>
    <xacro:sensor_d455 name="d455_left" parent="base_link" use_nominal_extrinsics="true">
        <origin xyz="0.083 0.137 0.270" rpy="0 0 1.57" />
    </xacro:sensor_d455>
    <xacro:sensor_d455 name="d455_right" parent="base_link" use_nominal_extrinsics="true">
        <origin xyz="-0.561 -0.211 0.275" rpy="0 0 -1.57" />
    </xacro:sensor_d455>


    <xacro:main_body name="main_body" parent="base_link" rpy="0 0 0" xyz="0 0 0" />
    <xacro:suspension_side side_name="l" side_value="1" />
    <xacro:suspension_side side_name="r" side_value="-1" />

    <!-- <xacro:include filename="$(find
    kalman_description)/urdf/0_utils/002_gazebo_ros_control.xacro" /> -->

</robot><|MERGE_RESOLUTION|>--- conflicted
+++ resolved
@@ -20,29 +20,17 @@
     <!-- IMU -->
     <link name="imu_link" />
     <joint name="imu_joint" type="fixed">
-<<<<<<< HEAD
-        <origin xyz="0.088 0.000 -0.010" />
-        <parent link="base_link" />
-        <child link="imu_link" />
-=======
         <origin xyz="0.088 0.000 -0.015"/>
         <parent link="base_link"/>
         <child link="imu_link"/>
->>>>>>> 72cbca36
     </joint>
 
     <!-- Altimeter -->
     <link name="altimeter_link" />
     <joint name="altimeter_joint" type="fixed">
-<<<<<<< HEAD
-        <origin xyz="0.088 0.000 -0.010" />
-        <parent link="base_link" />
-        <child link="altimeter_link" />n
-=======
         <origin xyz="0.088 0.000 -0.015"/>
         <parent link="base_link"/>
         <child link="altimeter_link"/>n
->>>>>>> 72cbca36
     </joint>
 
     <!-- RealSense -->

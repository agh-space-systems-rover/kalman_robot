<?xml version="1.0"?>

<!-- This Xacro file is used to generate an URDF description of the Kalman robot.
The description defines all the TF nodes that are children of base_link. -->

<robot xmlns:xacro="http://www.ros.org/wiki/xacro" name="kalman">
    <xacro:include filename="$(find realsense2_description)/urdf/_d455.urdf.xacro" />

    <xacro:include filename="$(find kalman_description)/urdf/1_body/102_main_body.xacro" />
    <xacro:include
        filename="$(find kalman_description)/urdf/2_suspension/200A_suspension_side.xacro" />

    <xacro:include filename="$(find kalman_description)/urdf/0_utils/000_utils.xacro" />

    <link name="base_link" />

    <link name="base_footprint" />
    <joint name="base_footprint_joint" type="fixed">
        <origin xyz="-0.09 0 0" />
        <parent link="base_link" />
        <child link="base_footprint" />
    </joint>

    <link name="frame_front" />
    <joint name="frame_front_joint" type="fixed">
        <origin xyz="0.26 0 0" />
        <parent link="base_link" />
        <child link="frame_front" />
    </joint>

    <link name="frame_back_right" />
    <joint name="frame_back_right_joint" type="fixed">
        <origin xyz="-0.535 -0.2 0" />
        <parent link="base_link" />
        <child link="frame_back_right" />
    </joint>

    <link name="frame_back_left" />
    <joint name="frame_back_left_joint" type="fixed">
        <origin xyz="-0.535 0.2 0" />
        <parent link="base_link" />
        <child link="frame_back_left" />
    </joint>

    <!-- TODO dodać maszty -->

    <!-- IMU -->
    <link name="imu_link" />
    <joint name="imu_joint" type="fixed">
<<<<<<< HEAD
        <origin xyz="0.3 0 -0.01" /> <!-- FIXME -->
        <parent link="base_link" />
        <child link="imu_link" />
=======
        <origin xyz="0.088 0.000 -0.010"/>
        <parent link="base_link"/>
        <child link="imu_link"/>
>>>>>>> 5e3a91e1
    </joint>

    <!-- Altimeter -->
    <link name="altimeter_link" />
    <joint name="altimeter_joint" type="fixed">
<<<<<<< HEAD
        <origin xyz="0.3 0 -0.01" />
        <parent link="base_link" />
        <child link="altimeter_link" />
    </joint>

    <!-- RealSense -->
    <!-- <xacro:sensor_d455 name="d455_front" parent="base_link" use_nominal_extrinsics="true">
        <origin xyz="0.32 0.115 0.21" rpy="0 0 0" />
=======
        <origin xyz="0.088 0.000 -0.010"/>
        <parent link="base_link"/>
        <child link="altimeter_link"/>n
    </joint>

    <!-- RealSense -->
    <!-- origin at bottom screw mount -->
    <xacro:sensor_d455 name="d455_front" parent="base_link" use_nominal_extrinsics="true">
        <origin xyz="0.114 0.105 0.202" rpy="0 0.349 0" />
>>>>>>> 5e3a91e1
    </xacro:sensor_d455>
    <xacro:sensor_d455 name="d455_back" parent="base_link" use_nominal_extrinsics="true">
        <origin xyz="-0.592 -0.179 0.203" rpy="0 0.349 -3.14" />
    </xacro:sensor_d455>
    <xacro:sensor_d455 name="d455_left" parent="base_link" use_nominal_extrinsics="true">
        <origin xyz="0.083 0.137 0.270" rpy="0 0.349 1.57" />
    </xacro:sensor_d455>
    <xacro:sensor_d455 name="d455_right" parent="base_link" use_nominal_extrinsics="true">
<<<<<<< HEAD
        <origin xyz="-0.33 -0.225 0.33" rpy="0 0 -1.57" />
    </xacro:sensor_d455> -->


    <xacro:main_body name="main_body" parent="base_link" rpy="0 0 0" xyz="0 0 0" />
    <xacro:suspension_side side_name="l" side_value="1" />
    <xacro:suspension_side side_name="r" side_value="-1" />

    <gazebo>
        <plugin filename="ign_ros2_control-system"
            name="ign_ros2_control::IgnitionROS2ControlPlugin">
            <!-- <ros>
                <namespace>/kalman</namespace>
            </ros> -->
            <parameters>$(find kalman_description)/config/sim_controller.yaml</parameters>
        </plugin>
    </gazebo>

    <ros2_control name="IgnitionSystem" type="system">
        <hardware>
            <plugin>ign_ros2_control/IgnitionSystem</plugin>
        </hardware>
        <joint name="wheel_fr_joint">
            <command_interface name="velocity">
                <param name="min">-15</param>
                <param name="max">15</param>
            </command_interface>
            <state_interface name="position" />
            <state_interface name="velocity" />
        </joint>
        <joint name="wheel_fl_joint">
            <command_interface name="velocity">
                <param name="min">-15</param>
                <param name="max">15</param>
            </command_interface>
            <state_interface name="position" />
            <state_interface name="velocity" />
        </joint>
        <joint name="wheel_br_joint">
            <command_interface name="velocity">
                <param name="min">-15</param>
                <param name="max">15</param>
            </command_interface>
            <state_interface name="position" />
            <state_interface name="velocity" />
        </joint>
        <joint name="wheel_bl_joint">
            <command_interface name="velocity">
                <param name="min">-15</param>
                <param name="max">15</param>
            </command_interface>
            <state_interface name="position" />
            <state_interface name="velocity" />
        </joint>

        <joint name="propulsion_module_fl_joint">
            <command_interface name="position">
                <param name="min">-15</param>
                <param name="max">15</param>
            </command_interface>
            <state_interface name="position" />
        </joint>
        <joint name="propulsion_module_fr_joint">
            <command_interface name="position">
                <param name="min">-15</param>
                <param name="max">15</param>
            </command_interface>
            <state_interface name="position" />
        </joint>
        <joint name="propulsion_module_bl_joint">
            <command_interface name="position">
                <param name="min">-15</param>
                <param name="max">15</param>
            </command_interface>
            <state_interface name="position" />
        </joint>
        <joint name="propulsion_module_br_joint">
            <command_interface name="position">
                <param name="min">-15</param>
                <param name="max">15</param>
            </command_interface>
            <state_interface name="position" />
        </joint>

        <joint name="rocker_r_joint">
            <command_interface name="position">
                <param name="min">-15</param>
                <param name="max">15</param>
            </command_interface>
            <state_interface name="position" />
        </joint>
        <joint name="rocker_l_joint">
            <command_interface name="position">
                <param name="min">-15</param>
                <param name="max">15</param>
            </command_interface>
            <state_interface name="position" />
        </joint>

    </ros2_control>

    <!-- <xacro:include filename="$(find
    kalman_description)/urdf/0_utils/002_gazebo_ros_control.xacro" /> -->
    
=======
        <origin xyz="-0.561 -0.211 0.275" rpy="0 0.349 -1.57" />
    </xacro:sensor_d455>
>>>>>>> 5e3a91e1
</robot><|MERGE_RESOLUTION|>--- conflicted
+++ resolved
@@ -47,30 +47,14 @@
     <!-- IMU -->
     <link name="imu_link" />
     <joint name="imu_joint" type="fixed">
-<<<<<<< HEAD
-        <origin xyz="0.3 0 -0.01" /> <!-- FIXME -->
-        <parent link="base_link" />
-        <child link="imu_link" />
-=======
         <origin xyz="0.088 0.000 -0.010"/>
         <parent link="base_link"/>
         <child link="imu_link"/>
->>>>>>> 5e3a91e1
     </joint>
 
     <!-- Altimeter -->
     <link name="altimeter_link" />
     <joint name="altimeter_joint" type="fixed">
-<<<<<<< HEAD
-        <origin xyz="0.3 0 -0.01" />
-        <parent link="base_link" />
-        <child link="altimeter_link" />
-    </joint>
-
-    <!-- RealSense -->
-    <!-- <xacro:sensor_d455 name="d455_front" parent="base_link" use_nominal_extrinsics="true">
-        <origin xyz="0.32 0.115 0.21" rpy="0 0 0" />
-=======
         <origin xyz="0.088 0.000 -0.010"/>
         <parent link="base_link"/>
         <child link="altimeter_link"/>n
@@ -80,7 +64,6 @@
     <!-- origin at bottom screw mount -->
     <xacro:sensor_d455 name="d455_front" parent="base_link" use_nominal_extrinsics="true">
         <origin xyz="0.114 0.105 0.202" rpy="0 0.349 0" />
->>>>>>> 5e3a91e1
     </xacro:sensor_d455>
     <xacro:sensor_d455 name="d455_back" parent="base_link" use_nominal_extrinsics="true">
         <origin xyz="-0.592 -0.179 0.203" rpy="0 0.349 -3.14" />
@@ -89,9 +72,8 @@
         <origin xyz="0.083 0.137 0.270" rpy="0 0.349 1.57" />
     </xacro:sensor_d455>
     <xacro:sensor_d455 name="d455_right" parent="base_link" use_nominal_extrinsics="true">
-<<<<<<< HEAD
-        <origin xyz="-0.33 -0.225 0.33" rpy="0 0 -1.57" />
-    </xacro:sensor_d455> -->
+        <origin xyz="-0.561 -0.211 0.275" rpy="0 0.349 -1.57" />
+    </xacro:sensor_d455>
 
 
     <xacro:main_body name="main_body" parent="base_link" rpy="0 0 0" xyz="0 0 0" />
@@ -193,9 +175,5 @@
 
     <!-- <xacro:include filename="$(find
     kalman_description)/urdf/0_utils/002_gazebo_ros_control.xacro" /> -->
-    
-=======
-        <origin xyz="-0.561 -0.211 0.275" rpy="0 0.349 -1.57" />
-    </xacro:sensor_d455>
->>>>>>> 5e3a91e1
+
 </robot>
--- conflicted
+++ resolved
@@ -31,8 +31,8 @@
                         / "realsense.yaml"
                     ),
                 }.items(),
-<<<<<<< HEAD
-            ) for camera_name, serial_no in [("d455_front", "_043422251512")]
+            ) for camera_name, serial_no in [("d455_front", "_043422251512"), ("d455_back", "_231622302908"), ("d455_right", "_231122300896")]
+            # TODO: Add the fourth camera here.
         ] + [
             Node(
                 package="image_transport",
@@ -43,10 +43,5 @@
                     ("out/compressed", f"/{camera_name}/color/image_raw/compressed"),
                 ],
             ) for camera_name in ["d455_front"]
-=======
-            )
-            for camera_name, serial_no in [("d455_front", "_043422251512"), ("d455_back", "_231622302908"), ("d455_right", "_231122300896")]
-            # TODO: Add other 3 cameras here.
->>>>>>> c25a5fb5
         ]
     )